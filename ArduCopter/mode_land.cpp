--- conflicted
+++ resolved
@@ -19,8 +19,8 @@
     }
 
     // initialize vertical speeds and leash lengths
-    pos_control->set_max_speed_z(wp_nav->get_speed_down(), wp_nav->get_speed_up());
-    pos_control->set_max_accel_z(wp_nav->get_accel_z());
+    pos_control->set_speed_z(wp_nav->get_speed_down(), wp_nav->get_speed_up());
+    pos_control->set_accel_z(wp_nav->get_accel_z());
 
     // initialise position and desired velocity
     if (!pos_control->is_active_z()) {
@@ -54,46 +54,22 @@
 //      should be called at 100hz or more
 void Copter::ModeLand::gps_run()
 {
-    // if not auto armed or landed or motor interlock not enabled set throttle to zero and exit immediately
-<<<<<<< HEAD
-    if (!motors->armed() || !ap.auto_armed || motors->get_desired_spool_state() == AP_Motors::DESIRED_GROUND_IDLE) {
-        if (motors->get_spool_mode() == AP_Motors::GROUND_IDLE || motors->get_spool_mode() == AP_Motors::SHUT_DOWN) {
-            zero_throttle_and_relax_ac();
-        } else {
-            zero_throttle_and_hold_attitude();
-        }  
-=======
-    if (!motors->armed() || !ap.auto_armed || ap.land_complete || !motors->get_interlock()) {
-        zero_throttle_and_relax_ac();
-        loiter_nav->clear_pilot_desired_acceleration();
->>>>>>> 8d3b093b
-        loiter_nav->init_target();
-        pos_control->relax_alt_hold_controllers(0.0f);
-        motors->set_desired_spool_state(AP_Motors::DESIRED_GROUND_IDLE);
-        if (motors->get_spool_mode() == AP_Motors::GROUND_IDLE) {
-            copter.init_disarm_motors();
+    // Land State Machine Determination
+    // todo: this code is used in multiple places
+    if (!motors->armed() || !ap.auto_armed || ap.land_complete) {
+        make_safe_shut_down();
+    } else {
+        // set motors to full range
+        motors->set_desired_spool_state(AP_Motors::DESIRED_THROTTLE_UNLIMITED);
+
+        // pause before beginning land descent
+        if(land_pause && millis()-land_start_time >= LAND_WITH_DELAY_MS) {
+            land_pause = false;
         }
-        return;
+
+        land_run_horizontal_control();
+        land_run_vertical_control(land_pause);
     }
-
-    // if landed, spool down motors and disarm
-    if (ap.land_complete) {
-        zero_throttle_and_hold_attitude();
-        loiter_nav->init_target();
-        motors->set_desired_spool_state(AP_Motors::DESIRED_GROUND_IDLE);
-        return;
-    }
-
-    // set motors to full range
-    motors->set_desired_spool_state(AP_Motors::DESIRED_THROTTLE_UNLIMITED);
-    
-    // pause before beginning land descent
-    if(land_pause && millis()-land_start_time >= LAND_WITH_DELAY_MS) {
-        land_pause = false;
-    }
-    
-    land_run_horizontal_control();
-    land_run_vertical_control(land_pause);
 }
 
 // land_nogps_run - runs the land controller
@@ -124,46 +100,24 @@
         target_yaw_rate = get_pilot_desired_yaw_rate(channel_yaw->get_control_in());
     }
 
-    // if not auto armed or landed or motor interlock not enabled set throttle to zero and exit immediately
-    // *****CHECK LOGIC HERE.  I MADE IT SIMILAR TO GPS_RUN BUT KEPT ATTITUDE CONTROL STUFF *****
-    if (!motors->armed() || !ap.auto_armed || motors->get_desired_spool_state() == AP_Motors::DESIRED_GROUND_IDLE) {
-        if (motors->get_spool_mode() == AP_Motors::GROUND_IDLE || motors->get_spool_mode() == AP_Motors::SHUT_DOWN) {
-            zero_throttle_and_relax_ac();
-        } else {
-            // call attitude controller
-            attitude_control->input_euler_angle_roll_pitch_euler_rate_yaw(target_roll, target_pitch, target_yaw_rate);
-            attitude_control->set_throttle_out(0,false,g.throttle_filt);
-            zero_throttle_and_hold_attitude();
+    // Land State Machine Determination
+    // todo: this code is used in multiple places
+    if (!motors->armed() || !ap.auto_armed || ap.land_complete) {
+        make_safe_shut_down();
+    } else {
+        // set motors to full range
+        motors->set_desired_spool_state(AP_Motors::DESIRED_THROTTLE_UNLIMITED);
+
+        // pause before beginning land descent
+        if(land_pause && millis()-land_start_time >= LAND_WITH_DELAY_MS) {
+            land_pause = false;
         }
-        motors->set_desired_spool_state(AP_Motors::DESIRED_GROUND_IDLE);
-        // disarm when the landing detector says we've landed and motors have spooled down
-        if (ap.land_complete && (motors->get_spool_mode() == AP_Motors::GROUND_IDLE)) {
-            copter.init_disarm_motors();
-        }
-        return;
+
+        land_run_vertical_control(land_pause);
     }
-
-    // if landed, spool down motors and disarm
-    if (ap.land_complete) {
-        attitude_control->input_euler_angle_roll_pitch_euler_rate_yaw(target_roll, target_pitch, target_yaw_rate);
-        attitude_control->set_throttle_out(0,false,g.throttle_filt);
-        zero_throttle_and_hold_attitude();
-        motors->set_desired_spool_state(AP_Motors::DESIRED_GROUND_IDLE);
-        return;
-    }
-
-    // set motors to full range
-    motors->set_desired_spool_state(AP_Motors::DESIRED_THROTTLE_UNLIMITED);
 
     // call attitude controller
     attitude_control->input_euler_angle_roll_pitch_euler_rate_yaw(target_roll, target_pitch, target_yaw_rate);
-
-    // pause before beginning land descent
-    if(land_pause && millis()-land_start_time >= LAND_WITH_DELAY_MS) {
-        land_pause = false;
-    }
-
-    land_run_vertical_control(land_pause);
 }
 
 // do_not_use_GPS - forces land-mode to not use the GPS but instead rely on pilot input for roll and pitch
