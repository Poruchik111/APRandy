--- conflicted
+++ resolved
@@ -176,7 +176,7 @@
     set_throttle_takeoff();
 
     // get initial alt for WP_NAVALT_MIN
-    auto_takeoff_set_start_alt();
+    copter.auto_takeoff_set_start_alt();
 }
 
 // auto_wp_start - initialises waypoint controller to implement flying to a particular destination
@@ -534,8 +534,8 @@
 #endif
 
     default:
-        // unable to use the command, allow the vehicle to try the next command
-        return false;
+        // do nothing with unrecognized MAVLink messages
+        break;
     }
 
     // always return success
@@ -728,14 +728,10 @@
 //      called by auto_run at 100hz or more
 void Copter::ModeAuto::takeoff_run()
 {
-<<<<<<< HEAD
-    // if not auto armed or motor interlock not enabled set throttle to zero and exit immediately
-    if (!motors->armed() || !ap.auto_armed || !motors->get_interlock()) {
-        // initialise wpnav targets
-        wp_nav->shift_wp_origin_to_current_pos();
-        zero_throttle_and_relax_ac();
-        // clear i term when we're taking off
-        set_throttle_takeoff();
+    // if not armed set throttle to zero and exit immediately
+    // todo: this code is used in multiple places
+    if (!motors->armed() || !ap.auto_armed) {
+        make_safe_shut_down();
         return;
     }
 
@@ -764,13 +760,6 @@
 
     // call attitude controller
     copter.auto_takeoff_attitude_run(target_yaw_rate);
-=======
-    auto_takeoff_run();
-    if (wp_nav->reached_wp_destination()) {
-        const Vector3f target = wp_nav->get_wp_destination();
-        wp_start(target);
-    }
->>>>>>> 8d3b093b
 }
 
 // auto_wp_run - runs the auto waypoint controller
@@ -787,20 +776,10 @@
         }
     }
 
-    // if not auto armed or motor interlock not enabled set throttle to zero and exit immediately
-    if (!motors->armed() || !ap.auto_armed || !motors->get_interlock()) {
-        zero_throttle_and_relax_ac();
-        return;
-    }
-
-    // if landed, spool down motors and disarm
-    if (ap.land_complete) {
-        zero_throttle_and_hold_attitude();
-        pos_control->relax_alt_hold_controllers(0.0f);
-        motors->set_desired_spool_state(AP_Motors::DESIRED_GROUND_IDLE);
-        if (motors->get_spool_mode() == AP_Motors::GROUND_IDLE) {
-            copter.init_disarm_motors();
-        }
+    // if not armed set throttle to zero and exit immediately
+    // todo: this code is used in multiple places
+    if (!motors->armed() || !ap.auto_armed || ap.land_complete) {
+        make_safe_shut_down();
         return;
     }
 
@@ -827,15 +806,13 @@
 //      called by auto_run at 100hz or more
 void Copter::ModeAuto::spline_run()
 {
-    // if not auto armed or motor interlock not enabled set throttle to zero and exit immediately
-    if (!motors->armed() || !ap.auto_armed || !motors->get_interlock()) {
-        // To-Do: reset waypoint origin to current location because copter is probably on the ground so we don't want it lurching left or right on take-off
-        //    (of course it would be better if people just used take-off)
-        zero_throttle_and_relax_ac();
-        // clear i term when we're taking off
-        set_throttle_takeoff();
+    // if not armed set throttle to zero and exit immediately
+    // todo: this code is used in multiple places
+    if (!motors->armed() || !ap.auto_armed || ap.land_complete) {
+        make_safe_shut_down();
         return;
     }
+
 
     // process pilot's yaw input
     float target_yaw_rate = 0;
@@ -870,26 +847,10 @@
 //      called by auto_run at 100hz or more
 void Copter::ModeAuto::land_run()
 {
-    // if not auto armed or landed or motor interlock not enabled set throttle to zero and exit immediately
-    if (!motors->armed() || !ap.auto_armed || !motors->get_interlock()) {
-        zero_throttle_and_relax_ac();
-<<<<<<< HEAD
-=======
-        // set target to current position
-        loiter_nav->clear_pilot_desired_acceleration();
->>>>>>> 8d3b093b
-        loiter_nav->init_target();
-        pos_control->relax_alt_hold_controllers(0.0f);
-        motors->set_desired_spool_state(AP_Motors::DESIRED_GROUND_IDLE);
-        return;
-    }
-
-    // if landed, spool down motors (disarm is handled in verify_land)
-    if (ap.land_complete) {
-        zero_throttle_and_hold_attitude();
-        loiter_nav->init_target();
-        pos_control->relax_alt_hold_controllers(0.0f);
-        motors->set_desired_spool_state(AP_Motors::DESIRED_GROUND_IDLE);
+    // if not armed set throttle to zero and exit immediately
+    // todo: this code is used in multiple places
+    if (!motors->armed() || !ap.auto_armed || ap.land_complete) {
+        make_safe_shut_down();
         return;
     }
 
@@ -936,11 +897,13 @@
 //      called by auto_run at 100hz or more
 void Copter::ModeAuto::loiter_run()
 {
-    // if not auto armed or motor interlock not enabled set throttle to zero and exit immediately
-    if (!motors->armed() || !ap.auto_armed || ap.land_complete || !motors->get_interlock()) {
-        zero_throttle_and_relax_ac();
+    // if not armed set throttle to zero and exit immediately
+    // todo: this code is used in multiple places
+    if (!motors->armed() || !ap.auto_armed || ap.land_complete) {
+        make_safe_shut_down();
         return;
     }
+
 
     // accept pilot input of yaw
     float target_yaw_rate = 0;
@@ -984,7 +947,6 @@
     if (!payload_place_run_should_run()) {
         zero_throttle_and_relax_ac();
         // set target to current position
-        loiter_nav->clear_pilot_desired_acceleration();
         loiter_nav->init_target();
         return;
     }
@@ -994,7 +956,6 @@
 
     switch (nav_payload_place.state) {
     case PayloadPlaceStateType_FlyToLocation:
-        return wp_run();
     case PayloadPlaceStateType_Calibrating_Hover_Start:
     case PayloadPlaceStateType_Calibrating_Hover:
         return payload_place_run_loiter();
@@ -1013,11 +974,11 @@
 
 bool Copter::ModeAuto::payload_place_run_should_run()
 {
-    // muts be armed
+    // musts be armed
     if (!motors->armed()) {
         return false;
     }
-    // muts be auto-armed
+    // musts be auto-armed
     if (!ap.auto_armed) {
         return false;
     }
@@ -1626,8 +1587,9 @@
         if (!copter.wp_nav->reached_wp_destination()) {
             return false;
         }
-        payload_place_start();
-        return false;
+        // we're there; set loiter target
+        nav_payload_place.state = PayloadPlaceStateType_Calibrating_Hover_Start;
+        FALLTHROUGH;
     case PayloadPlaceStateType_Calibrating_Hover_Start:
         // hover for 1 second to get an idea of what our hover
         // throttle looks like
