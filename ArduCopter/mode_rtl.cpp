--- conflicted
+++ resolved
@@ -130,14 +130,10 @@
 //      called by rtl_run at 100hz or more
 void Copter::ModeRTL::climb_return_run()
 {
-    // if not auto armed or motor interlock not enabled set throttle to zero and exit immediately
-// replace with 
-//  if (motors->get_spool_mode() == AP_Motors::SHUT_DOWN || !ap.auto_armed) {
-// or should this be 
-//  if (motors->get_spool_mode() != AP_Motors::THROTTLE_UNLIMITED || !ap.auto_armed) {
-    if (!motors->armed() || !ap.auto_armed || !motors->get_interlock()) {
-        zero_throttle_and_relax_ac();
-        // To-Do: re-initialise wpnav targets
+    // if not armed set throttle to zero and exit immediately
+    // todo: this code is used in multiple places
+    if (!motors->armed() || !ap.auto_armed || ap.land_complete) {
+        make_safe_shut_down();
         return;
     }
 
@@ -192,14 +188,10 @@
 //      called by rtl_run at 100hz or more
 void Copter::ModeRTL::loiterathome_run()
 {
-    // if not auto armed or motor interlock not enabled set throttle to zero and exit immediately
-// replace with 
-//  if (motors->get_spool_mode() == AP_Motors::SHUT_DOWN || !ap.auto_armed) {
-// or should this be 
-//  if (motors->get_spool_mode() != AP_Motors::THROTTLE_UNLIMITED || !ap.auto_armed) {
-    if (!motors->armed() || !ap.auto_armed || !motors->get_interlock()) {
-        zero_throttle_and_relax_ac();
-        // To-Do: re-initialise wpnav targets
+    // if not armed set throttle to zero and exit immediately
+    // todo: this code is used in multiple places
+    if (!motors->armed() || !ap.auto_armed || ap.land_complete) {
+        make_safe_shut_down();
         return;
     }
 
@@ -269,16 +261,10 @@
     float target_pitch = 0.0f;
     float target_yaw_rate = 0.0f;
 
-    // if not auto armed or motor interlock not enabled set throttle to zero and exit immediately
-// replace with 
-//  if (motors->get_spool_mode() == AP_Motors::SHUT_DOWN || !ap.auto_armed) {
-// or should this be 
-//  if (motors->get_spool_mode() != AP_Motors::THROTTLE_UNLIMITED || !ap.auto_armed) {
-    if (!motors->armed() || !ap.auto_armed || !motors->get_interlock()) {
-        zero_throttle_and_relax_ac();
-        // set target to current position
-        loiter_nav->clear_pilot_desired_acceleration();
-        loiter_nav->init_target();
+    // if not armed set throttle to zero and exit immediately
+    // todo: this code is used in multiple places
+    if (!motors->armed() || !ap.auto_armed || ap.land_complete) {
+        make_safe_shut_down();
         return;
     }
 
@@ -365,36 +351,10 @@
 //      called by rtl_run at 100hz or more
 void Copter::ModeRTL::land_run(bool disarm_on_land)
 {
-    // if not auto armed or landing completed or motor interlock not enabled set throttle to zero and exit immediately
-<<<<<<< HEAD
-    // ***** THIS WILL DISARM A/C IF USER SWITCHES TO MODE ON GROUND IN GROUND_IDLE*****
-    if (!motors->armed() || !ap.auto_armed || motors->get_desired_spool_state() == AP_Motors::DESIRED_GROUND_IDLE) {
-        if (motors->get_spool_mode() == AP_Motors::GROUND_IDLE || motors->get_spool_mode() == AP_Motors::SHUT_DOWN) {
-            zero_throttle_and_relax_ac();
-        } else {
-            zero_throttle_and_hold_attitude();
-        }  
-=======
-    if (!motors->armed() || !ap.auto_armed || ap.land_complete || !motors->get_interlock()) {
-        zero_throttle_and_relax_ac();
-        // set target to current position
-        loiter_nav->clear_pilot_desired_acceleration();
->>>>>>> 8d3b093b
-        loiter_nav->init_target();
-        pos_control->relax_alt_hold_controllers(0.0f);
-        motors->set_desired_spool_state(AP_Motors::DESIRED_GROUND_IDLE);
-        if (motors->get_spool_mode() == AP_Motors::GROUND_IDLE) {
-            copter.init_disarm_motors();
-            _state_complete = true;
-        }
-        return;
-    }
-
-    // if landed, spool down motors and disarm
-    if (ap.land_complete) {
-        zero_throttle_and_hold_attitude();
-        loiter_nav->init_target();
-        motors->set_desired_spool_state(AP_Motors::DESIRED_GROUND_IDLE);
+    // if not armed set throttle to zero and exit immediately
+    // todo: this code is used in multiple places
+    if (!motors->armed() || !ap.auto_armed || ap.land_complete) {
+        make_safe_shut_down();
         return;
     }
 
