#include "Copter.h"

#if MODE_CIRCLE_ENABLED == ENABLED

/*
 * Init and run calls for circle flight mode
 */

// circle_init - initialise circle controller flight mode
bool Copter::ModeCircle::init(bool ignore_checks)
{
    if (copter.position_ok() || ignore_checks) {
        pilot_yaw_override = false;

        // initialize speeds and accelerations
        pos_control->set_max_speed_xy(wp_nav->get_speed_xy());
        pos_control->set_max_accel_xy(wp_nav->get_wp_acceleration());
        pos_control->set_max_speed_z(-get_pilot_speed_dn(), g.pilot_speed_up);
        pos_control->set_max_accel_z(g.pilot_accel_z);

        // initialise circle controller including setting the circle center based on vehicle speed
        copter.circle_nav->init();

        return true;
    }else{
        return false;
    }
}

// circle_run - runs the circle flight mode
// should be called at 100hz or more
void Copter::ModeCircle::run()
{
    // initialize speeds and accelerations
<<<<<<< HEAD
    pos_control->set_speed_xy(wp_nav->get_speed_xy());
    pos_control->set_accel_xy(wp_nav->get_wp_acceleration());
    pos_control->set_speed_z(-get_pilot_speed_dn(), g.pilot_speed_up);
    pos_control->set_accel_z(g.pilot_accel_z);
=======
    pos_control->set_max_speed_xy(wp_nav->get_speed_xy());
    pos_control->set_max_accel_xy(wp_nav->get_wp_acceleration());
    pos_control->set_max_speed_z(-get_pilot_speed_dn(), g.pilot_speed_up);
    pos_control->set_max_accel_z(g.pilot_accel_z);
    
    // if not auto armed or motor interlock not enabled set throttle to zero and exit immediately
    if (!motors->armed() || !ap.auto_armed || ap.land_complete || !motors->get_interlock()) {
        // To-Do: add some initialisation of position controllers
        zero_throttle_and_relax_ac();
        pos_control->set_alt_target_to_current_alt();
        return;
    }
>>>>>>> 8d3b093b

    // get pilot's desired yaw rate (or zero if in radio failsafe)
    float target_yaw_rate = get_pilot_desired_yaw_rate(channel_yaw->get_control_in());
    if (!is_zero(target_yaw_rate)) {
        pilot_yaw_override = true;
    }

    // get pilot desired climb rate (or zero if in radio failsafe)
    float target_climb_rate = get_pilot_desired_climb_rate(channel_throttle->get_control_in());
    // adjust climb rate using rangefinder
    if (copter.rangefinder_alt_ok()) {
        // if rangefinder is ok, use surface tracking
        target_climb_rate = get_surface_tracking_climb_rate(target_climb_rate, pos_control->get_alt_target(), G_Dt);
    }

    // if not auto armed or motor interlock not enabled set throttle to zero and exit immediately
    // ***** THIS WILL DISARM A/C IF USER SWITCHES TO MODE ON GROUND IN GROUND_IDLE*****
    // also protects heli's from inflight motor interlock disable
    if (!motors->armed() || !ap.auto_armed || (motors->get_desired_spool_state() == AP_Motors::DESIRED_GROUND_IDLE && ap.land_complete)) {
        if (motors->get_spool_mode() == AP_Motors::GROUND_IDLE || motors->get_spool_mode() == AP_Motors::SHUT_DOWN) {
            zero_throttle_and_relax_ac();
        } else {
            zero_throttle_and_hold_attitude();
        }  
        pos_control->relax_alt_hold_controllers(0.0f);
        motors->set_desired_spool_state(AP_Motors::DESIRED_GROUND_IDLE);
        if (motors->get_spool_mode() == AP_Motors::GROUND_IDLE) {
            copter.init_disarm_motors();
        }
        return;
    }

    if (ap.land_complete) {
        zero_throttle_and_hold_attitude();  
        pos_control->relax_alt_hold_controllers(0.0f);
        motors->set_desired_spool_state(AP_Motors::DESIRED_GROUND_IDLE);
        return;
    }

    // set motors to full range
    motors->set_desired_spool_state(AP_Motors::DESIRED_THROTTLE_UNLIMITED);

    // run circle controller
    copter.circle_nav->update();

    // call attitude controller
    if (pilot_yaw_override) {
        attitude_control->input_euler_angle_roll_pitch_euler_rate_yaw(copter.circle_nav->get_roll(),
                                                                      copter.circle_nav->get_pitch(),
                                                                      target_yaw_rate);
    } else {
        attitude_control->input_euler_angle_roll_pitch_yaw(copter.circle_nav->get_roll(),
                                                           copter.circle_nav->get_pitch(),
                                                           copter.circle_nav->get_yaw(), true);
    }

    // update altitude target and call position controller
    // protects heli's from inflight motor interlock disable
    if (motors->get_desired_spool_state() == AP_Motors::DESIRED_GROUND_IDLE && !ap.land_complete) {
        pos_control->set_alt_target_from_climb_rate(-abs(g.land_speed), G_Dt, false);
    } else {
        pos_control->set_alt_target_from_climb_rate(target_climb_rate, G_Dt, false);
    }
    pos_control->update_z_controller();
}

uint32_t Copter::ModeCircle::wp_distance() const
{
    return copter.circle_nav->get_distance_to_target();
}

int32_t Copter::ModeCircle::wp_bearing() const
{
    return copter.circle_nav->get_bearing_to_target();
}

#endif<|MERGE_RESOLUTION|>--- conflicted
+++ resolved
@@ -13,10 +13,10 @@
         pilot_yaw_override = false;
 
         // initialize speeds and accelerations
-        pos_control->set_max_speed_xy(wp_nav->get_speed_xy());
-        pos_control->set_max_accel_xy(wp_nav->get_wp_acceleration());
-        pos_control->set_max_speed_z(-get_pilot_speed_dn(), g.pilot_speed_up);
-        pos_control->set_max_accel_z(g.pilot_accel_z);
+        pos_control->set_speed_xy(wp_nav->get_speed_xy());
+        pos_control->set_accel_xy(wp_nav->get_wp_acceleration());
+        pos_control->set_speed_z(-get_pilot_speed_dn(), g.pilot_speed_up);
+        pos_control->set_accel_z(g.pilot_accel_z);
 
         // initialise circle controller including setting the circle center based on vehicle speed
         copter.circle_nav->init();
@@ -32,25 +32,10 @@
 void Copter::ModeCircle::run()
 {
     // initialize speeds and accelerations
-<<<<<<< HEAD
     pos_control->set_speed_xy(wp_nav->get_speed_xy());
     pos_control->set_accel_xy(wp_nav->get_wp_acceleration());
     pos_control->set_speed_z(-get_pilot_speed_dn(), g.pilot_speed_up);
     pos_control->set_accel_z(g.pilot_accel_z);
-=======
-    pos_control->set_max_speed_xy(wp_nav->get_speed_xy());
-    pos_control->set_max_accel_xy(wp_nav->get_wp_acceleration());
-    pos_control->set_max_speed_z(-get_pilot_speed_dn(), g.pilot_speed_up);
-    pos_control->set_max_accel_z(g.pilot_accel_z);
-    
-    // if not auto armed or motor interlock not enabled set throttle to zero and exit immediately
-    if (!motors->armed() || !ap.auto_armed || ap.land_complete || !motors->get_interlock()) {
-        // To-Do: add some initialisation of position controllers
-        zero_throttle_and_relax_ac();
-        pos_control->set_alt_target_to_current_alt();
-        return;
-    }
->>>>>>> 8d3b093b
 
     // get pilot's desired yaw rate (or zero if in radio failsafe)
     float target_yaw_rate = get_pilot_desired_yaw_rate(channel_yaw->get_control_in());
@@ -66,22 +51,13 @@
         target_climb_rate = get_surface_tracking_climb_rate(target_climb_rate, pos_control->get_alt_target(), G_Dt);
     }
 
-    // if not auto armed or motor interlock not enabled set throttle to zero and exit immediately
-    // ***** THIS WILL DISARM A/C IF USER SWITCHES TO MODE ON GROUND IN GROUND_IDLE*****
-    // also protects heli's from inflight motor interlock disable
-    if (!motors->armed() || !ap.auto_armed || (motors->get_desired_spool_state() == AP_Motors::DESIRED_GROUND_IDLE && ap.land_complete)) {
-        if (motors->get_spool_mode() == AP_Motors::GROUND_IDLE || motors->get_spool_mode() == AP_Motors::SHUT_DOWN) {
-            zero_throttle_and_relax_ac();
-        } else {
-            zero_throttle_and_hold_attitude();
-        }  
-        pos_control->relax_alt_hold_controllers(0.0f);
-        motors->set_desired_spool_state(AP_Motors::DESIRED_GROUND_IDLE);
-        if (motors->get_spool_mode() == AP_Motors::GROUND_IDLE) {
-            copter.init_disarm_motors();
-        }
+    // if not armed set throttle to zero and exit immediately
+    // todo: this code is used in multiple places
+    if (!motors->armed() || !ap.auto_armed || ap.land_complete) {
+        make_safe_shut_down();
         return;
     }
+
 
     if (ap.land_complete) {
         zero_throttle_and_hold_attitude();  
